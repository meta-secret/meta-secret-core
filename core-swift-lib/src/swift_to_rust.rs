--- conflicted
+++ resolved
@@ -157,7 +157,6 @@
         let restore_task = RestoreTask::try_from(&data_string)?;
 
         let key_manager = KeyManager::try_from(&restore_task.key_manager)?;
-<<<<<<< HEAD
         let share_from_device_2_json: AeadPlainText = key_manager
             .transport_key_pair
             .decrypt(&restore_task.doc_two.secret_message.encrypted_text)?;
@@ -166,18 +165,6 @@
         let share_from_device_1_json: AeadPlainText = key_manager
             .transport_key_pair
             .decrypt(&restore_task.doc_one.secret_message.encrypted_text)?;
-=======
-        let share_from_device_2_json: AeadPlainText = key_manager.transport_key_pair.decrypt(
-            &restore_task.doc_two.secret_message.encrypted_text,
-            DecryptionDirection::Straight,
-        )?;
-        let share_from_device_2_json = UserShareDto::try_from(&share_from_device_2_json.msg)?;
-
-        let share_from_device_1_json: AeadPlainText = key_manager.transport_key_pair.decrypt(
-            &restore_task.doc_one.secret_message.encrypted_text,
-            DecryptionDirection::Straight,
-        )?;
->>>>>>> ad24bf6a
 
         let share_from_device_1_json = UserShareDto::try_from(&share_from_device_1_json.msg)?;
 
